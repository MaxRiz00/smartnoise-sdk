import math

from .rand import normal as rand_normal
from .base import AdditiveNoiseMechanism
from scipy.stats import norm
from burdock.metadata.report import Result, Interval, Intervals


class Gaussian(AdditiveNoiseMechanism):
    def __init__(self, eps, delta=1.0E-16, sensitivity=1.0, max_contrib=1, interval_widths=[0.95], n_rows=None):
        super().__init__(eps, delta, sensitivity, max_contrib, interval_widths, n_rows)
        self.sd = (math.sqrt(math.log(1/delta)) + math.sqrt(math.log(1/delta) + self.eps)) / (math.sqrt(2) * self.eps)

<<<<<<< HEAD
    def release(self, vals, compute_accuracy=False, bootstrap=False):
        noise = rand.normal(0.0, self.sd * self.max_contrib * self.sensitivity, len(vals))
        reported_vals = [n + v for n, v in zip(noise, vals)]
        mechanism = "Gaussian"
        statistic = "additive_noise"
        source = None
        epsilon = self.eps
        delta = self.delta
        sensitivity = self.sensitivity
        max_contrib = self.max_contrib
        accuracy = None
        intervals = None
        if compute_accuracy:
            bounds = self.bounds(bootstrap)
            accuracy = [(hi - lo) / 2.0 for lo, hi in bounds]
            intervals = Intervals([Interval(confidence, accuracy) for confidence, accuracy in zip(self.interval_widths, accuracy)])
            intervals.extend(reported_vals)
        return Result(mechanism, statistic, source, reported_vals, epsilon, delta, sensitivity, self.sd, max_contrib, intervals)
=======
    def release(self, vals):
        noise = rand_normal(0.0, self.sd * self.tau * self.sensitivity, len(vals))
        return noise + vals
>>>>>>> 5675957f

    def bounds(self, bootstrap=False):
        if not bootstrap:
            _bounds = []
            for a in self.interval_widths:
                edge = (1.0 - a) / 2.0
                _bounds.append(norm.ppf([edge, 1 - edge], 0.0, self.sd * self.max_contrib * self.sensitivity))
            return _bounds
        else:
            return super().bounds(bootstrap)
<|MERGE_RESOLUTION|>--- conflicted
+++ resolved
@@ -11,9 +11,8 @@
         super().__init__(eps, delta, sensitivity, max_contrib, interval_widths, n_rows)
         self.sd = (math.sqrt(math.log(1/delta)) + math.sqrt(math.log(1/delta) + self.eps)) / (math.sqrt(2) * self.eps)
 
-<<<<<<< HEAD
     def release(self, vals, compute_accuracy=False, bootstrap=False):
-        noise = rand.normal(0.0, self.sd * self.max_contrib * self.sensitivity, len(vals))
+        noise = rand_normal(0.0, self.sd * self.max_contrib * self.sensitivity, len(vals))
         reported_vals = [n + v for n, v in zip(noise, vals)]
         mechanism = "Gaussian"
         statistic = "additive_noise"
@@ -30,11 +29,6 @@
             intervals = Intervals([Interval(confidence, accuracy) for confidence, accuracy in zip(self.interval_widths, accuracy)])
             intervals.extend(reported_vals)
         return Result(mechanism, statistic, source, reported_vals, epsilon, delta, sensitivity, self.sd, max_contrib, intervals)
-=======
-    def release(self, vals):
-        noise = rand_normal(0.0, self.sd * self.tau * self.sensitivity, len(vals))
-        return noise + vals
->>>>>>> 5675957f
 
     def bounds(self, bootstrap=False):
         if not bootstrap:
