--- conflicted
+++ resolved
@@ -11,50 +11,21 @@
 class SparkReader(SqlReader):
     ENGINE = Engine.SPARK
 
-<<<<<<< HEAD
-class SparkReader(Reader):
     def __init__(self, session):
-        super().__init__()
-=======
-    def __init__(self, host, session, user, password=None, port=None):
         super().__init__(SparkNameCompare(), SparkSerializer())
->>>>>>> 2255447f
         from pyspark.sql import SparkSession
         self.api = session
         self.database = "Spark Session"
-        self.update_connection_string()
 
     def execute(self, query):
         if not isinstance(query, str):
             raise ValueError("Please pass strings to execute.  To execute ASTs, use execute_typed.")
 
         df = self.api.sql(query)
-
-<<<<<<< HEAD
-#        if df.columns is None:
-#            return []
-#        else:
-#            col_names = [tuple(c.lower() for c in df.columns)]
-#            import pyspark
-#            body = [c for c in df.collect() if type(c) is pyspark.sql.types.Row and c is not None] 
-#            return col_names + body
         return df
         
-=======
-        if df.columns is None:
-            return []
-        else:
-            col_names = [tuple(c.lower() for c in df.columns)]
-            import pyspark
-            body = [c for c in df.collect() if type(c) is pyspark.sql.types.Row and c is not None]
-            return col_names + body
->>>>>>> 2255447f
     def db_name(self):
         return self.database
-
-    def update_connection_string(self):
-        self.connection_string = None
-        pass
 
 class SparkSerializer:
     def serialize(self, query):
