# This file contains a list of tests that can be passed actual aggregates or result aggregates from a DP implementation
# It tries to use a sample dataset S and splits it randomly into two neighboring datasets D1 and D2
# Using these neighboring datasets, it applies the aggregate query repeatedly
# It tests the DP condition to let the DP implementer know whether repeated aggregate query results are not enough to re-identify D1 or D2 which differ by single individual
# i.e. passing (epsilon, delta) - DP condition
# If the definition is not passed, there is a bug or it is a by-design bug in case of passing actual aggregates

import pandas as pd
import numpy as np
import math
import matplotlib.pyplot as plt
import Aggregation as agg
import Exploration as exp
import os
from scipy import stats

class DPVerification:
    # Set the epsilon parameter of differential privacy
    def __init__(self, epsilon=1.0, dataset_size=10000):
        self.epsilon = epsilon
        self.dataset_size = dataset_size
        self.file_dir = os.path.dirname(os.path.abspath(__file__))
        self.csv_path = r'../service/datasets'
        self.df, self.dataset_path, self.file_name = self.create_simulated_dataset()
        print("Loaded " + str(len(self.df)) + " records")
        self.N = len(self.df)
        self.delta = 1/(self.N * math.sqrt(self.N))

    def create_simulated_dataset(self, file_name = "simulation"):
        np.random.seed(1)
        userids = list(range(1, self.dataset_size+1))
        userids = ["A" + str(user) for user in userids]
        usage = np.random.geometric(p=0.5, size=self.dataset_size).tolist()
        df = pd.DataFrame(list(zip(userids, usage)), columns=['UserId', 'Usage'])
        
        # Storing the data as a CSV
        file_path = os.path.join(self.file_dir, self.csv_path, file_name + ".csv")
        df.to_csv(file_path, sep=',', encoding='utf-8', index=False)
        return df, file_path, file_name

    # Generate dataframes that differ by a single record that is randomly chosen
    def generate_neighbors(self, load_csv = False):
        if(load_csv):
            self.df = pd.read_csv(self.dataset_path)
        
        if(self.N == 0):
            print("No records in dataframe to run the test")
            return None, None
        
        d1 = self.df
        drop_idx = np.random.choice(self.df.index, 1, replace=False)
        d2 = self.df.drop(drop_idx)
        print("Length of D1: ", len(d1), " Length of D2: ", len(d2))

        d1_yaml_path, d2_yaml_path = "", ""
        if(load_csv):
            # Storing the data as a CSV for applying queries via Burdock querying system
            d1_file_path = os.path.join(self.file_dir, self.csv_path , "d1.csv")
            d2_file_path = os.path.join(self.file_dir, self.csv_path , "d2.csv")
            d1_yaml_path = os.path.join(self.file_dir, self.csv_path , "d1.yaml")
            d2_yaml_path = os.path.join(self.file_dir, self.csv_path , "d2.yaml")
            d1.to_csv(d1_file_path, sep=',', encoding='utf-8', index=False)
            d2.to_csv(d2_file_path, sep=',', encoding='utf-8', index=False)

        return d1, d2, d1_yaml_path, d2_yaml_path
    
    # If there is an aggregation function that we need to test, we need to apply it on neighboring datasets
    # This function applies the aggregation repeatedly to log results in two vectors that are then used for generating histogram
    # The histogram is then passed through the DP test
    def apply_aggregation_neighbors(self, f, args1, args2):
        fD1 = f(*args1)
        fD2 = f(*args2)

        print("Mean fD1: ", np.mean(fD1), " Stdev fD1: ", np.std(fD1), " Mean fD2: ", np.mean(fD2), " Stdev fD2: ", np.std(fD2))
        return fD1, fD2

    # Instead of applying function to dataframe, this'll pass a query through PrivSQL and get response
    # This way we can test actual SQLDP implementation
    def apply_query_neighbors(self, d1, d2, agg_query):
        # To do
        return None

    # Generate histograms given the vectors of repeated aggregation results applied on neighboring datasets
    def generate_histogram_neighbors(self, fD1, fD2, numbins=0, binsize="auto", exact=False):
        d1 = fD1
        d2 = fD2
        d = np.concatenate((d1, d2), axis=None)
        n = d.size
        binlist = []
        minval = min(min(d1), min(d2))
        maxval = max(max(d1), max(d2))
        if(exact):
            binlist = np.linspace(minval, maxval, 2)
        elif(numbins > 0):
            binlist = np.linspace(minval, maxval, numbins)
        elif(binsize == "auto"):
            iqr = np.subtract(*np.percentile(d, [75, 25]))
            numerator = 2 * iqr if iqr > 0 else maxval - minval
            denominator = n ** (1. / 3)
            binwidth = numerator / denominator # Freedman–Diaconis' choice
            numbins = int(math.ceil((maxval - minval) / binwidth))
            binlist = np.linspace(minval, maxval, numbins)
        else:
            # Choose bin size of unity
            binlist = np.arange(np.floor(minval),np.ceil(maxval))
        
        # Calculating histograms of fD1 and fD2
        d1hist, bin_edges = np.histogram(d1, bins = binlist, density = False)
        print("Sum of frequencies in D1 Histogram: ", np.sum(d1hist))
        d2hist, bin_edges = np.histogram(d2, bins = binlist, density = False)
        print("Sum of frequencies in D2 Histogram: ", np.sum(d2hist))

        return d1hist, d2hist, bin_edges
    
    # Plot histograms given the vectors of repeated aggregation results applied on neighboring datasets
    def plot_histogram_neighbors(self, fD1, fD2, d1histupperbound, d2histupperbound, d1hist, d2hist, d1lower, d2lower, binlist, bound=True, exact=False):
        plt.figure(figsize=(15,6))
        if(exact):
            ax = plt.subplot(1, 1, 1)
            ax.ticklabel_format(useOffset=False)
            plt.xlabel('Bin')
            plt.ylabel('Probability')
            plt.hist(fD1, width=0.2, alpha=0.5, ec="k", align = "right", bins = 1)
            plt.hist(fD2, width=0.2, alpha=0.5, ec="k", align = "right", bins = 1)
            ax.legend(['D1', 'D2'], loc="upper right")
            return
        
        ax = plt.subplot(1, 2, 1)
        ax.ticklabel_format(useOffset=False)
        plt.xlabel('Bin')
        plt.ylabel('Frequency')
        if(bound):
            plt.bar(binlist[:-1], d2histupperbound, alpha=0.5, width=np.diff(binlist), ec="k", align="edge")
            plt.bar(binlist[:-1], d1lower, alpha=0.5, width=np.diff(binlist), ec="k", align="edge")
            plt.legend(['D1', 'D2'], loc="upper right")
        else:
            plt.bar(binlist[:-1], d1hist, alpha=0.5, width=np.diff(binlist), ec="k", align="edge")
            plt.bar(binlist[:-1], d2hist, alpha=0.5, width=np.diff(binlist), ec="k", align="edge")
            plt.legend(['D1', 'D2'], loc="upper right")

        ax = plt.subplot(1, 2, 2)
        ax.ticklabel_format(useOffset=False)
        plt.xlabel('Bin')
        plt.ylabel('Frequency')
        if(bound):
            plt.bar(binlist[:-1], d1histupperbound, alpha=0.5, width=np.diff(binlist), ec="k", align="edge")
            plt.bar(binlist[:-1], d2lower, alpha=0.5, width=np.diff(binlist), ec="k", align="edge")
            plt.legend(['D2', 'D1'], loc="upper right")
        else:
            plt.bar(binlist[:-1], d2hist, alpha=0.5, width=np.diff(binlist), ec="k", align="edge")
            plt.bar(binlist[:-1], d1hist, alpha=0.5, width=np.diff(binlist), ec="k", align="edge")
            plt.legend(['D2', 'D1'], loc="upper right")
        plt.show()

    # Check if histogram of fD1 values multiplied by e^epsilon and summed by delta is bounding fD2 and vice versa
    # Use the histogram results and create bounded histograms to compare in DP test
    def get_bounded_histogram(self, d1hist, d2hist, binlist, d1size, d2size, exact, alpha=0.05):
        d1_error_interval = 0.0
        d2_error_interval = 0.0
        # Lower and Upper bound
        if(not exact):
            num_buckets = binlist.size - 1
            critical_value = stats.norm.ppf(1-(alpha / 2 / num_buckets), loc=0.0, scale=1.0)
            d1_error_interval = critical_value * math.sqrt(num_buckets / d1size) / 2
            d2_error_interval = critical_value * math.sqrt(num_buckets / d2size) / 2

        num_buckets = binlist.size - 1
        px = np.divide(d1hist, d1size)
        py = np.divide(d2hist, d2size)

        d1histbound = px * math.exp(self.epsilon) + self.delta
        d2histbound = py * math.exp(self.epsilon) + self.delta

        d1upper = np.power(np.sqrt(px * num_buckets) + d1_error_interval, 2) / num_buckets
        d2upper = np.power(np.sqrt(py * num_buckets) + d2_error_interval, 2) / num_buckets
        d1lower = np.power(np.sqrt(px * num_buckets) - d1_error_interval, 2) / num_buckets
        d2lower = np.power(np.sqrt(py * num_buckets) - d2_error_interval, 2) / num_buckets

        np.maximum(d1lower, 0.0, d1lower)
        np.maximum(d2lower, 0.0, d1lower)

        d1histupperbound = d1upper * math.exp(self.epsilon) + self.delta
        d2histupperbound = d2upper * math.exp(self.epsilon) + self.delta
        
        return px, py, d1histupperbound, d2histupperbound, d1histbound, d2histbound, d1lower, d2lower

    # Differentially Private Predicate Test
    def dp_test(self, d1hist, d2hist, binlist, d1size, d2size, debug=False, exact=False):
        px, py, d1histupperbound, d2histupperbound, d1histbound, d2histbound, d1lower, d2lower = \
            self.get_bounded_histogram(d1hist, d2hist, binlist, d1size, d2size, exact)
        if(debug):
            print("Parameters")
            print("epsilon: ", self.epsilon, " delta: ", self.delta)
            print("Bins\n", binlist)
            print("Original D1 Histogram\n", d1hist)
            print("Probability of D1 Histogram\n", px)
            print("D1 Lower\n", d1lower)
            print("D1 Upper\n", d1histupperbound)
            print("D1 Histogram to bound D2\n", d1histbound)
            print("Original D2 Histogram\n", d2hist)
            print("Probability of D2 Histogram\n", py)
            print("D2 Lower\n", d2lower)
            print("D2 Upper\n", d2histupperbound)
            print("D2 Histogram to bound D1\n", d2histbound)
            print("Comparison - D2 bound to D1\n", np.greater(d1hist, np.zeros(d1hist.size)), np.logical_and(np.greater(d1hist, np.zeros(d1hist.size)), np.greater(d1lower, d2histupperbound)))
            print("Comparison - D1 bound to D2\n", np.greater(d2hist, np.zeros(d2hist.size)), np.logical_and(np.greater(d2hist, np.zeros(d2hist.size)), np.greater(d2lower, d1histupperbound)))

        # Check if any of the bounds across the bins violate the relaxed DP condition
        bound_exceeded = np.any(np.logical_and(np.greater(d1hist, np.zeros(d1hist.size)), np.greater(d1lower, d2histupperbound))) or \
        np.any(np.logical_and(np.greater(d2hist, np.zeros(d2hist.size)), np.greater(d2lower, d1histupperbound)))
        return not bound_exceeded, d1histupperbound, d2histupperbound, d1lower, d2lower

    # K-S Two sample test between the repeated query results on neighboring datasets
    def ks_test(self, fD1, fD2):
        return stats.ks_2samp(fD1, fD2)

    # Anderson Darling Test
    def anderson_ksamp(self, fD1, fD2):
        return stats.anderson_ksamp([fD1, fD2])

    # Kullback-Leibler divergence D(P || Q) for discrete distributions
    def kl_divergence(self, p, q):
        return np.sum(np.where(p != 0, p * np.log(p / q), 0))

    # Wasserstein Distance
    def wasserstein_distance(self, d1hist, d2hist):
        return stats.wasserstein_distance(d1hist, d2hist)

    # Verification of SQL aggregation mechanisms
    def aggtest(self, f, colname, numbins=0, binsize="auto", debug=False, plot=True, bound=True, exact=False):
        d1, d2, d1_yaml_path, d2_yaml_path = self.generate_neighbors()
        
        fD1, fD2 = self.apply_aggregation_neighbors(f, (d1, colname), (d2, colname))
        d1size, d2size = fD1.size, fD2.size

        ks_res = self.ks_test(fD1, fD2)
        print("\nKS 2-sample Test Result: ", ks_res, "\n")
        
        #andderson_res = self.anderson_ksamp(fD1, fD2)
        #print("Anderson 2-sample Test Result: ", andderson_res, "\n")
        
        d1hist, d2hist, bin_edges = \
            self.generate_histogram_neighbors(fD1, fD2, numbins, binsize, exact=exact)

        ws_res = 0.0
        #kl_res = 0.0
        dp_res, d1histupperbound, d2histupperbound, d1lower, d2lower = self.dp_test(d1hist, d2hist, bin_edges, d1size, d2size, debug, exact=exact)
        if(exact):
            print("Wasserstein Distance: ", ws_res, "\n")
            #print("KL Divergence Distance: ", kl_res, "\n")
            print("DP Predicate Test:", False, "\n")
        else:
            ws_res = self.wasserstein_distance(d1hist, d2hist)
            print("Wasserstein Distance: ", ws_res, "\n")
            #kl_res = self.kl_divergence(d1histupperbound, d2lower)
            #print("KL-Divergence: ", kl_res, "\n")
            print("DP Predicate Test:", dp_res, "\n")
        
        if(plot):
            self.plot_histogram_neighbors(fD1, fD2, d1histupperbound, d2histupperbound, d1hist, d2hist, d1lower, d2lower, bin_edges, bound, exact)
        return dp_res, ks_res, ws_res

    def accuracy_test(self, fD, bounds, confidence=0.95):
        # Actual mean of aggregation function f on D1 is equal to sample mean
        n = fD.size
        lower_bound = bounds[0]
        upper_bound = bounds[1]
        print("Confidence Level: ", confidence*100, "%")
        print("Bounds: [", lower_bound, ", ", upper_bound, "]")
        print("Mean of noisy responses:", np.mean(fD))
        print("Mean of upper and lower bound:", (lower_bound + upper_bound) / 2.0)
        lower_bound = [lower_bound] * n
        upper_bound = [upper_bound] * n
        within_bounds = np.sum(np.logical_and(np.greater_equal(fD, lower_bound), np.greater_equal(upper_bound, fD)))
        print("Count of times noisy result within bounds:", within_bounds, "/", n)
        print("Count of times noisy result outside bounds:", n - within_bounds, "/", n)
        return (within_bounds / n >= confidence)

    # Applying queries repeatedly against SQL-92 implementation of Differential Privacy by Burdock
    def dp_query_test(self, d1_query, d2_query, debug=False, plot=True, bound=True, exact=False, repeat_count=10000, confidence=0.95):
        ag = agg.Aggregation(t=1, repeat_count=repeat_count)
        d1, d2, d1_yaml_path, d2_yaml_path = self.generate_neighbors(load_csv=True)
        fD1 = ag.run_agg_query(d1, d1_yaml_path, d1_query, confidence)
        fD2 = ag.run_agg_query(d2, d2_yaml_path, d2_query, confidence)
        #acc_res = self.accuracy_test(fD1, fD1_bounds, confidence)
        acc_res = None
        d1hist, d2hist, bin_edges = self.generate_histogram_neighbors(fD1, fD2, binsize="auto")
        d1size, d2size = fD1.size, fD2.size
        dp_res, d1histupperbound, d2histupperbound, d1lower, d2lower = self.dp_test(d1hist, d2hist, bin_edges, d1size, d2size, debug)
        if(plot):
            self.plot_histogram_neighbors(fD1, fD2, d1histupperbound, d2histupperbound, d1hist, d2hist, d1lower, d2lower, bin_edges, bound, exact)
        return dp_res, acc_res

    # Use the powerset based neighboring datasets to scan through all edges of database search graph
    def dp_powerset_test(self, query_str, debug=False, plot=True, bound=True, exact=False, repeat_count=10000, confidence=0.95):
        ag = agg.Aggregation(t=1, repeat_count=repeat_count)
        ex = exp.Exploration()
        ex.generate_powerset(ex.df)
        res_list = {}
        for filename in ex.visited:
            # Right now Burdock not working for empty databases. So running only for neighboring databases 
            # where both D1 and D2 are not null
            if(filename not in ["0_0", "1_1", "2_2"]):
                print("Testing: ", filename)
                d1_query = query_str + "d1_" + filename + "." + "d1_" + filename
                d2_query = query_str + "d2_" + filename + "." + "d2_" + filename
                d1 = pd.read_csv(os.path.join(ex.file_dir, ex.csv_path , "d1_" + filename + ".csv"))
                d2 = pd.read_csv(os.path.join(ex.file_dir, ex.csv_path , "d2_" + filename + ".csv"))
                d1_yaml_path = os.path.join(ex.file_dir, ex.csv_path , "d1_" + filename + ".yaml")
                d2_yaml_path = os.path.join(ex.file_dir, ex.csv_path , "d2_" + filename + ".yaml")
<<<<<<< HEAD
                fD1, fD1_bounds = ag.run_agg_query(d1, d1_yaml_path, d1_query, confidence)
                fD2, fD2_bounds = ag.run_agg_query(d2, d2_yaml_path, d2_query, confidence)
                acc_res = self.accuracy_test(fD1, fD1_bounds, confidence)
=======
                fD1 = ag.run_agg_query(d1, d1_yaml_path, d1_query, confidence)
                fD2 = ag.run_agg_query(d2, d2_yaml_path, d2_query, confidence)
                #acc_res = self.accuracy_test(fD1, fD1_bounds, confidence)
                acc_res = None
>>>>>>> b0af4000
                d1hist, d2hist, bin_edges = self.generate_histogram_neighbors(fD1, fD2, binsize="auto")
                d1size, d2size = fD1.size, fD2.size
                dp_res, d1histupperbound, d2histupperbound, d1lower, d2lower = self.dp_test(d1hist, d2hist, bin_edges, d1size, d2size, debug)
                if(plot):
                    self.plot_histogram_neighbors(fD1, fD2, d1histupperbound, d2histupperbound, d1hist, d2hist, d1lower, d2lower, bin_edges, bound, exact)
                print(filename, dp_res, acc_res)
                res_list[filename] = [dp_res, acc_res]
        return res_list

    # Main method listing all the DP verification steps
    def main(self):
        ag = agg.Aggregation(t=1, repeat_count=10000)
        #dp_exact, ks_exact, ws_exact = dv.aggtest(ag.exact_count, 'UserId', binsize = "unity", bound = False, exact = True)
        #dp_buggy, ks_buggy, ws_buggy = dv.aggtest(ag.buggy_count, 'UserId', binsize="auto", debug=False,bound = True)
        #dp_count, ks_count, ws_count = dv.aggtest(ag.dp_count, 'UserId', binsize="auto", debug = False)
        #dp_sum, ks_sum, ws_sum = dv.aggtest(ag.dp_sum, 'Usage', binsize="auto")
        #dp_mean, ks_mean, ws_mean = dv.aggtest(ag.dp_mean, 'Usage', binsize="auto", debug=False, plot=False)
        #dp_var, ks_var, ws_var = dv.aggtest(ag.dp_var, 'Usage', binsize="auto", debug=False)
<<<<<<< HEAD
        d1_query = "SELECT COUNT(UserId) AS TotalUserCount FROM d1.d1"
        d2_query = "SELECT COUNT(UserId) AS TotalUserCount FROM d2.d2"
        dp_res, acc_res = self.dp_query_test(d1_query, d2_query, plot=False, repeat_count=10000)

        query_str = "SELECT SUM(Usage) AS TotalUsage FROM "
        res_list = self.dp_powerset_test(query_str, plot=False)
        return res_list
=======
        d1_query = "SELECT SUM(Usage) AS TotalUsage FROM d1.d1"
        d2_query = "SELECT SUM(Usage) AS TotalUsage FROM d2.d2"
        dp_res, acc_res = dv.dp_query_test(d1_query, d2_query, plot=True, repeat_count=10000)

        #query_str = "SELECT SUM(Usage) AS TotalUsage FROM "
        #res_list = self.dp_powerset_test(query_str, plot=False)
        return dp_res, acc_res
>>>>>>> b0af4000

if __name__ == "__main__":
    dv = DPVerification(dataset_size=10000)
    print(dv.main())<|MERGE_RESOLUTION|>--- conflicted
+++ resolved
@@ -308,16 +308,10 @@
                 d2 = pd.read_csv(os.path.join(ex.file_dir, ex.csv_path , "d2_" + filename + ".csv"))
                 d1_yaml_path = os.path.join(ex.file_dir, ex.csv_path , "d1_" + filename + ".yaml")
                 d2_yaml_path = os.path.join(ex.file_dir, ex.csv_path , "d2_" + filename + ".yaml")
-<<<<<<< HEAD
-                fD1, fD1_bounds = ag.run_agg_query(d1, d1_yaml_path, d1_query, confidence)
-                fD2, fD2_bounds = ag.run_agg_query(d2, d2_yaml_path, d2_query, confidence)
-                acc_res = self.accuracy_test(fD1, fD1_bounds, confidence)
-=======
                 fD1 = ag.run_agg_query(d1, d1_yaml_path, d1_query, confidence)
                 fD2 = ag.run_agg_query(d2, d2_yaml_path, d2_query, confidence)
                 #acc_res = self.accuracy_test(fD1, fD1_bounds, confidence)
                 acc_res = None
->>>>>>> b0af4000
                 d1hist, d2hist, bin_edges = self.generate_histogram_neighbors(fD1, fD2, binsize="auto")
                 d1size, d2size = fD1.size, fD2.size
                 dp_res, d1histupperbound, d2histupperbound, d1lower, d2lower = self.dp_test(d1hist, d2hist, bin_edges, d1size, d2size, debug)
@@ -336,15 +330,6 @@
         #dp_sum, ks_sum, ws_sum = dv.aggtest(ag.dp_sum, 'Usage', binsize="auto")
         #dp_mean, ks_mean, ws_mean = dv.aggtest(ag.dp_mean, 'Usage', binsize="auto", debug=False, plot=False)
         #dp_var, ks_var, ws_var = dv.aggtest(ag.dp_var, 'Usage', binsize="auto", debug=False)
-<<<<<<< HEAD
-        d1_query = "SELECT COUNT(UserId) AS TotalUserCount FROM d1.d1"
-        d2_query = "SELECT COUNT(UserId) AS TotalUserCount FROM d2.d2"
-        dp_res, acc_res = self.dp_query_test(d1_query, d2_query, plot=False, repeat_count=10000)
-
-        query_str = "SELECT SUM(Usage) AS TotalUsage FROM "
-        res_list = self.dp_powerset_test(query_str, plot=False)
-        return res_list
-=======
         d1_query = "SELECT SUM(Usage) AS TotalUsage FROM d1.d1"
         d2_query = "SELECT SUM(Usage) AS TotalUsage FROM d2.d2"
         dp_res, acc_res = dv.dp_query_test(d1_query, d2_query, plot=True, repeat_count=10000)
@@ -352,7 +337,6 @@
         #query_str = "SELECT SUM(Usage) AS TotalUsage FROM "
         #res_list = self.dp_powerset_test(query_str, plot=False)
         return dp_res, acc_res
->>>>>>> b0af4000
 
 if __name__ == "__main__":
     dv = DPVerification(dataset_size=10000)
