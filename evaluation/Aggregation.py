--- conflicted
+++ resolved
@@ -48,7 +48,6 @@
         sum = self.dp_sum(df, colname)
         df[colname + "squared"] = df[colname] ** 2
         sumsq = self.dp_sum(df, colname + "squared")
-<<<<<<< HEAD
         return np.subtract(np.divide(sumsq, cnt), np.power(np.divide(sum, cnt), 2))
 
     # Run the query using the private reader and input query
@@ -60,7 +59,4 @@
         res = []
         for i in range(self.repeat_count):
             res.append(float(private_reader.execute(query)[1:][0][0]))
-        return np.array(res)
-=======
-        return np.subtract(np.divide(sumsq, cnt), np.power(np.divide(sum, cnt), 2))
->>>>>>> f07b8687
+        return np.array(res)