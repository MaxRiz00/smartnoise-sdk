--- conflicted
+++ resolved
@@ -56,33 +56,6 @@
         metadata = MetadataLoader(metadata_path).read_schema()
         reader = CSVReader(metadata, df)
         private_reader = PrivateQuery(reader, metadata, self.epsilon)
-<<<<<<< HEAD
-        exact_values = private_reader._execute_exact(query)
-        bounds_centered_zero = list(private_reader._apply_noise(*exact_values, confidence)[1].values())[1]
-        actual_value = exact_values[-1].rows()[1:][0][1]
-        bounds = np.array([bounds_centered_zero[0] + actual_value, bounds_centered_zero[1] + actual_value])
-        noisy_values = [private_reader._apply_noise(*exact_values)[0][1:] for i in range(self.repeat_count)]
-        
-        # Workaround to fix the intermittent NULL issue we seeing in noisy_values
-        res_noisy_values = []
-        n = len(noisy_values)
-        print("Count of times noisy values NULL: ", noisy_values.count([]), " out of ", n, " times")
-        for i in range(n):
-            if(len(noisy_values[i]) == 0):
-                filled = False
-                # Try to fill will previous non-NULL value similar to synopsis concept
-                for j in range(i-1, -1, -1):
-                    if(len(noisy_values[j]) != 0):
-                        res_noisy_values.append(noisy_values[j][0][0])
-                        filled = True
-                        break
-                if(not filled):
-                    res_noisy_values.append(actual_value)
-            else:
-                res_noisy_values.append(noisy_values[i][0][0])
-
-        return np.array(res_noisy_values), bounds
-=======
         query_ast = private_reader.parse_query_string(query)
         subquery_results = private_reader._preprocess(query_ast)
 
@@ -115,5 +88,4 @@
         #     else:
         #         res_noisy_values.append(noisy_values[i][0][0])
                 
-        return np.array(noisy_values)#, bounds
->>>>>>> b0af4000
+        return np.array(noisy_values)#, bounds