# OSS Trusted analyst
import sklearn.datasets
import pandas as pd

<<<<<<< HEAD
from burdock.query.sql import DataFrameReader, MetadataLoader, execute_private_query
from burdock.metadata import Collection, Table, Float
=======
from burdock.query.sql import DataFrameReader, execute_private_query
from burdock.query.sql.metadata.metadata import Collection, Table, Float
>>>>>>> 52a18a85

def test_sklearn_query():
   sklearn_dataset = sklearn.datasets.load_iris()
   sklearn_df = pd.DataFrame(data=sklearn_dataset.data, columns=sklearn_dataset.feature_names)

<<<<<<< HEAD
    iris_table = Table("dbo",
                       "iris",
                       500,
                       [Float("sepal length (cm)", 4, 8),
                        Float("sepal width (cm)", 2, 5),
                        Float("petal length (cm)", 1, 7),
                        Float("petal width (cm)", 0, 3)
                       ])

    metadata = Collection([iris_table],"csv")
    reader = DataFrameReader(metadata, sklearn_df)
    rowset = execute_private_query(reader, metadata, 0.3, 'SELECT AVG("petal width (cm)") FROM dbo.iris')
    df = pd.DataFrame(rowset[1:], columns=rowset[0])
    assert df is not None
    assert len(df) == 1
=======
   iris = Table("dbo", "iris", 150, [
      Float("sepal length (cm)", 4, 8),
      Float("sepal width (cm)", 2, 5),
      Float("petal length (cm)", 1, 7),
      Float("petal width (cm)", 0, 3)
   ])
   schema = Collection([iris], "csv")

   reader = DataFrameReader(schema, sklearn_df)
   rowset = execute_private_query(reader, schema, 0.3, 'SELECT AVG("petal width (cm)") FROM dbo.iris')
   df = pd.DataFrame(rowset[1:], columns=rowset[0])
   assert df is not None
   assert len(df) == 1
>>>>>>> 52a18a85
<|MERGE_RESOLUTION|>--- conflicted
+++ resolved
@@ -2,35 +2,15 @@
 import sklearn.datasets
 import pandas as pd
 
-<<<<<<< HEAD
-from burdock.query.sql import DataFrameReader, MetadataLoader, execute_private_query
-from burdock.metadata import Collection, Table, Float
-=======
+
 from burdock.query.sql import DataFrameReader, execute_private_query
 from burdock.query.sql.metadata.metadata import Collection, Table, Float
->>>>>>> 52a18a85
 
 def test_sklearn_query():
    sklearn_dataset = sklearn.datasets.load_iris()
    sklearn_df = pd.DataFrame(data=sklearn_dataset.data, columns=sklearn_dataset.feature_names)
 
-<<<<<<< HEAD
-    iris_table = Table("dbo",
-                       "iris",
-                       500,
-                       [Float("sepal length (cm)", 4, 8),
-                        Float("sepal width (cm)", 2, 5),
-                        Float("petal length (cm)", 1, 7),
-                        Float("petal width (cm)", 0, 3)
-                       ])
 
-    metadata = Collection([iris_table],"csv")
-    reader = DataFrameReader(metadata, sklearn_df)
-    rowset = execute_private_query(reader, metadata, 0.3, 'SELECT AVG("petal width (cm)") FROM dbo.iris')
-    df = pd.DataFrame(rowset[1:], columns=rowset[0])
-    assert df is not None
-    assert len(df) == 1
-=======
    iris = Table("dbo", "iris", 150, [
       Float("sepal length (cm)", 4, 8),
       Float("sepal width (cm)", 2, 5),
@@ -43,5 +23,4 @@
    rowset = execute_private_query(reader, schema, 0.3, 'SELECT AVG("petal width (cm)") FROM dbo.iris')
    df = pd.DataFrame(rowset[1:], columns=rowset[0])
    assert df is not None
-   assert len(df) == 1
->>>>>>> 52a18a85
+   assert len(df) == 1